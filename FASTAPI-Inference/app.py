--- conflicted
+++ resolved
@@ -19,13 +19,7 @@
 from datetime import datetime
 from pydantic import BaseModel, Field
 from PIL import Image
-<<<<<<< HEAD
 from prometheus_client import Counter, Histogram, Gauge
-=======
-from prometheus_client import Counter, Histogram, Gauge, generate_latest
-from prometheus_client import CONTENT_TYPE_LATEST
-from prometheus_fastapi_instrumentator import Instrumentator
->>>>>>> 1e440abc
 
 #=========================== App Startup Process =============================#
 #FastAPI app is initialized -> loadmodel() function call -> recomended optimizations loaded from json file loaded into memory -> model set to eval mode 
